import copy
import json
import logging
import os
import re
import time
from functools import partial

from cryptography.hazmat.backends import default_backend
from cryptography.hazmat.primitives import serialization
from cryptography.hazmat.primitives.asymmetric import rsa
from google.oauth2 import service_account
from google.oauth2.credentials import Credentials as OAuthCredentials
from googleapiclient import discovery, errors

from ray._private import ray_constants
from ray.autoscaler._private.gcp.node import MAX_POLLS, POLL_INTERVAL, GCPNodeType
from ray.autoscaler._private.util import check_legacy_fields

logger = logging.getLogger(__name__)

VERSION = "v1"
TPU_VERSION = "v2alpha"  # change once v2 is stable

RAY = "ray-autoscaler"
DEFAULT_SERVICE_ACCOUNT_ID = RAY + "-sa-" + VERSION
SERVICE_ACCOUNT_EMAIL_TEMPLATE = "{account_id}@{project_id}.iam.gserviceaccount.com"
DEFAULT_SERVICE_ACCOUNT_CONFIG = {
    "displayName": "Ray Autoscaler Service Account ({})".format(VERSION),
}

# Those roles will be always added.
# NOTE: `serviceAccountUser` allows the head node to create workers with
# a serviceAccount. `roleViewer` allows the head node to run bootstrap_gcp.
DEFAULT_SERVICE_ACCOUNT_ROLES = [
    "roles/storage.objectAdmin",
    "roles/compute.admin",
    "roles/iam.serviceAccountUser",
    "roles/iam.roleViewer",
]
# Those roles will only be added if there are TPU nodes defined in config.
TPU_SERVICE_ACCOUNT_ROLES = ["roles/tpu.admin"]

# If there are TPU nodes in config, this field will be set
# to True in config["provider"].
HAS_TPU_PROVIDER_FIELD = "_has_tpus"

# NOTE: iam.serviceAccountUser allows the Head Node to create worker nodes
# with ServiceAccounts.


def _validate_tpu_config(node: dict):
    """Validate the provided node with TPU support.

    If the config is malformed, users will run into an error but this function
    will raise the error at config parsing time. This only tests very simple assertions.

    Raises: `ValueError` in case the input is malformed.

    """
    if "acceleratorType" in node and "acceleratorConfig" in node:
        raise ValueError(
            "For TPU usage, acceleratorType and acceleratorConfig "
            "cannot both be set."
        )
    if "acceleratorType" in node:
        accelerator_type = node["acceleratorType"]
        expected_pattern = re.compile(r"^v\d+[a-zA-Z]*-\d+$")
        if not expected_pattern.match(accelerator_type):
            raise ValueError(
                "`acceleratorType` should match v(generation)-(cores/chips)"
                f"Got {accelerator_type}."
            )
    else:  # "acceleratorConfig" in node
        accelerator_config = node["acceleratorConfig"]
        if "type" not in accelerator_config or "topology" not in accelerator_config:
            raise ValueError(
                "acceleratorConfig expects 'type' and 'topology'. "
                f"Got {accelerator_config}"
            )
        generation = node["acceleratorConfig"]["type"]
        topology = node["acceleratorConfig"]["topology"]

        generation_pattern = re.compile(r"^V\d+[a-zA-Z]*$")
        topology_pattern = re.compile(r"^\d+x\d+(x\d+)?$")

        if not generation_pattern.match(generation):
            raise ValueError(f"type should match V(generation). Got {generation}.")
        if generation == "V2" or generation == "V3":
            raise ValueError(
                f"acceleratorConfig is not supported on V2/V3 TPUs. Got {generation}."
            )
        if not topology_pattern.match(topology):
            raise ValueError(
                f"topology should be of form axbxc or axb. Got {topology}."
            )


def _get_num_tpu_chips(node: dict) -> int:
    chips = 0
    if "acceleratorType" in node:
        accelerator_type = node["acceleratorType"]
        # `acceleratorType` is typically v{generation}-{cores}
        cores = int(accelerator_type.split("-")[1])
        chips = cores / ray_constants.RAY_TPU_CORES_PER_CHIP
    if "acceleratorConfig" in node:
        topology = node["acceleratorConfig"]["topology"]
        # `topology` is typically {chips}x{chips}x{chips}
        # Multiply all dimensions together to get total number of chips
        chips = 1
        for dim in topology.split("x"):
            chips *= int(dim)
    return chips


def _is_single_host_tpu(node: dict) -> bool:
    return _get_num_tpu_chips(node) == ray_constants.RAY_TPU_NUM_CHIPS_PER_HOST


def get_node_type(node: dict) -> GCPNodeType:
    """Returns node type based on the keys in ``node``.

    This is a very simple check. If we have a ``machineType`` key,
    this is a Compute instance. If we don't have a ``machineType`` key,
    but we have ``acceleratorType``, this is a TPU. Otherwise, it's
    invalid and an exception is raised.

    This works for both node configs and API returned nodes.
    """

    if (
        "machineType" not in node
        and "acceleratorType" not in node
        and "acceleratorConfig" not in node
    ):
        raise ValueError(
            "Invalid node. For a Compute instance, 'machineType' is required."
            "For a TPU instance, 'acceleratorType' OR 'acceleratorConfig' and "
            f"no 'machineType' is required. Got {list(node)}."
        )

<<<<<<< HEAD
    if "machineType" not in node and "acceleratorType" in node:
=======
    if "machineType" not in node and (
        "acceleratorType" in node or "acceleratorConfig" in node
    ):
        _validate_tpu_config(node)
        if _is_single_host_tpu(node):
            # Remove once proper autoscaling support is added.
            logger.warning(
                "TPU pod detected. Note that while the cluster launcher can create "
                "multiple TPU pods, proper autoscaling will not work as expected, "
                "as all hosts in a TPU pod need to execute the same program. "
                "Proceed with caution."
            )
>>>>>>> f2a9ca8d
        return GCPNodeType.TPU
    return GCPNodeType.COMPUTE


def wait_for_crm_operation(operation, crm):
    """Poll for cloud resource manager operation until finished."""
    logger.info(
        "wait_for_crm_operation: "
        "Waiting for operation {} to finish...".format(operation)
    )

    for _ in range(MAX_POLLS):
        result = crm.operations().get(name=operation["name"]).execute()
        if "error" in result:
            raise Exception(result["error"])

        if "done" in result and result["done"]:
            logger.info("wait_for_crm_operation: Operation done.")
            break

        time.sleep(POLL_INTERVAL)

    return result


def wait_for_compute_global_operation(project_name, operation, compute):
    """Poll for global compute operation until finished."""
    logger.info(
        "wait_for_compute_global_operation: "
        "Waiting for operation {} to finish...".format(operation["name"])
    )

    for _ in range(MAX_POLLS):
        result = (
            compute.globalOperations()
            .get(
                project=project_name,
                operation=operation["name"],
            )
            .execute()
        )
        if "error" in result:
            raise Exception(result["error"])

        if result["status"] == "DONE":
            logger.info("wait_for_compute_global_operation: Operation done.")
            break

        time.sleep(POLL_INTERVAL)

    return result


def key_pair_name(i, region, project_id, ssh_user):
    """Returns the ith default gcp_key_pair_name."""
    key_name = "{}_gcp_{}_{}_{}_{}".format(RAY, region, project_id, ssh_user, i)
    return key_name


def key_pair_paths(key_name):
    """Returns public and private key paths for a given key_name."""
    public_key_path = os.path.expanduser("~/.ssh/{}.pub".format(key_name))
    private_key_path = os.path.expanduser("~/.ssh/{}.pem".format(key_name))
    return public_key_path, private_key_path


def generate_rsa_key_pair():
    """Create public and private ssh-keys."""

    key = rsa.generate_private_key(
        backend=default_backend(), public_exponent=65537, key_size=2048
    )

    public_key = (
        key.public_key()
        .public_bytes(
            serialization.Encoding.OpenSSH, serialization.PublicFormat.OpenSSH
        )
        .decode("utf-8")
    )

    pem = key.private_bytes(
        encoding=serialization.Encoding.PEM,
        format=serialization.PrivateFormat.TraditionalOpenSSL,
        encryption_algorithm=serialization.NoEncryption(),
    ).decode("utf-8")

    return public_key, pem


def _has_tpus_in_node_configs(config: dict) -> bool:
    """Check if any nodes in config are TPUs."""
    node_configs = [
        node_type["node_config"]
        for node_type in config["available_node_types"].values()
    ]
    return any(get_node_type(node) == GCPNodeType.TPU for node in node_configs)


def _is_head_node_a_tpu(config: dict) -> bool:
    """Check if the head node is a TPU."""
    node_configs = {
        node_id: node_type["node_config"]
        for node_id, node_type in config["available_node_types"].items()
    }
    return get_node_type(node_configs[config["head_node_type"]]) == GCPNodeType.TPU


def _create_crm(gcp_credentials=None):
    return discovery.build(
        "cloudresourcemanager", "v1", credentials=gcp_credentials, cache_discovery=False
    )


def _create_iam(gcp_credentials=None):
    return discovery.build(
        "iam", "v1", credentials=gcp_credentials, cache_discovery=False
    )


def _create_compute(gcp_credentials=None):
    return discovery.build(
        "compute", "v1", credentials=gcp_credentials, cache_discovery=False
    )


def _create_tpu(gcp_credentials=None):
    return discovery.build(
        "tpu",
        TPU_VERSION,
        credentials=gcp_credentials,
        cache_discovery=False,
        discoveryServiceUrl="https://tpu.googleapis.com/$discovery/rest",
    )


def construct_clients_from_provider_config(provider_config):
    """
    Attempt to fetch and parse the JSON GCP credentials from the provider
    config yaml file.

    tpu resource (the last element of the tuple) will be None if
    `_has_tpus` in provider config is not set or False.
    """
    gcp_credentials = provider_config.get("gcp_credentials")
    if gcp_credentials is None:
        logger.debug(
            "gcp_credentials not found in cluster yaml file. "
            "Falling back to GOOGLE_APPLICATION_CREDENTIALS "
            "environment variable."
        )
        tpu_resource = (
            _create_tpu()
            if provider_config.get(HAS_TPU_PROVIDER_FIELD, False)
            else None
        )
        # If gcp_credentials is None, then discovery.build will search for
        # credentials in the local environment.
        return _create_crm(), _create_iam(), _create_compute(), tpu_resource

    assert (
        "type" in gcp_credentials
    ), "gcp_credentials cluster yaml field missing 'type' field."
    assert (
        "credentials" in gcp_credentials
    ), "gcp_credentials cluster yaml field missing 'credentials' field."

    cred_type = gcp_credentials["type"]
    credentials_field = gcp_credentials["credentials"]

    if cred_type == "service_account":
        # If parsing the gcp_credentials failed, then the user likely made a
        # mistake in copying the credentials into the config yaml.
        try:
            service_account_info = json.loads(credentials_field)
        except json.decoder.JSONDecodeError:
            raise RuntimeError(
                "gcp_credentials found in cluster yaml file but "
                "formatted improperly."
            )
        credentials = service_account.Credentials.from_service_account_info(
            service_account_info
        )
    elif cred_type == "credentials_token":
        # Otherwise the credentials type must be credentials_token.
        credentials = OAuthCredentials(credentials_field)

    tpu_resource = (
        _create_tpu(credentials)
        if provider_config.get(HAS_TPU_PROVIDER_FIELD, False)
        else None
    )

    return (
        _create_crm(credentials),
        _create_iam(credentials),
        _create_compute(credentials),
        tpu_resource,
    )


def bootstrap_gcp(config):
    config = copy.deepcopy(config)
    check_legacy_fields(config)
    # Used internally to store head IAM role.
    config["head_node"] = {}

    # Check if we have any TPUs defined, and if so,
    # insert that information into the provider config
    if _has_tpus_in_node_configs(config):
        config["provider"][HAS_TPU_PROVIDER_FIELD] = True

    crm, iam, compute, tpu = construct_clients_from_provider_config(config["provider"])

    config = _configure_project(config, crm)
    config = _configure_iam_role(config, crm, iam)
    config = _configure_key_pair(config, compute)
    config = _configure_subnet(config, compute)

    return config


def _configure_project(config, crm):
    """Setup a Google Cloud Platform Project.

    Google Compute Platform organizes all the resources, such as storage
    buckets, users, and instances under projects. This is different from
    aws ec2 where everything is global.
    """
    config = copy.deepcopy(config)

    project_id = config["provider"].get("project_id")
    assert config["provider"]["project_id"] is not None, (
        "'project_id' must be set in the 'provider' section of the autoscaler"
        " config. Notice that the project id must be globally unique."
    )
    project = _get_project(project_id, crm)

    if project is None:
        #  Project not found, try creating it
        _create_project(project_id, crm)
        project = _get_project(project_id, crm)

    assert project is not None, "Failed to create project"
    assert (
        project["lifecycleState"] == "ACTIVE"
    ), "Project status needs to be ACTIVE, got {}".format(project["lifecycleState"])

    config["provider"]["project_id"] = project["projectId"]

    return config


def _configure_iam_role(config, crm, iam):
    """Setup a gcp service account with IAM roles.

    Creates a gcp service acconut and binds IAM roles which allow it to control
    control storage/compute services. Specifically, the head node needs to have
    an IAM role that allows it to create further gce instances and store items
    in google cloud storage.

    TODO: Allow the name/id of the service account to be configured
    """
    config = copy.deepcopy(config)

    email = SERVICE_ACCOUNT_EMAIL_TEMPLATE.format(
        account_id=DEFAULT_SERVICE_ACCOUNT_ID,
        project_id=config["provider"]["project_id"],
    )
    service_account = _get_service_account(email, config, iam)

    if service_account is None:
        logger.info(
            "_configure_iam_role: "
            "Creating new service account {}".format(DEFAULT_SERVICE_ACCOUNT_ID)
        )

        service_account = _create_service_account(
            DEFAULT_SERVICE_ACCOUNT_ID, DEFAULT_SERVICE_ACCOUNT_CONFIG, config, iam
        )

    assert service_account is not None, "Failed to create service account"

    if config["provider"].get(HAS_TPU_PROVIDER_FIELD, False):
        roles = DEFAULT_SERVICE_ACCOUNT_ROLES + TPU_SERVICE_ACCOUNT_ROLES
    else:
        roles = DEFAULT_SERVICE_ACCOUNT_ROLES

    _add_iam_policy_binding(service_account, roles, crm)

    config["head_node"]["serviceAccounts"] = [
        {
            "email": service_account["email"],
            # NOTE: The amount of access is determined by the scope + IAM
            # role of the service account. Even if the cloud-platform scope
            # gives (scope) access to the whole cloud-platform, the service
            # account is limited by the IAM rights specified below.
            "scopes": ["https://www.googleapis.com/auth/cloud-platform"],
        }
    ]

    return config


def _configure_key_pair(config, compute):
    """Configure SSH access, using an existing key pair if possible.

    Creates a project-wide ssh key that can be used to access all the instances
    unless explicitly prohibited by instance config.

    The ssh-keys created by ray are of format:

      [USERNAME]:ssh-rsa [KEY_VALUE] [USERNAME]

    where:

      [USERNAME] is the user for the SSH key, specified in the config.
      [KEY_VALUE] is the public SSH key value.
    """
    config = copy.deepcopy(config)

    if "ssh_private_key" in config["auth"]:
        return config

    ssh_user = config["auth"]["ssh_user"]

    project = compute.projects().get(project=config["provider"]["project_id"]).execute()

    # Key pairs associated with project meta data. The key pairs are general,
    # and not just ssh keys.
    ssh_keys_str = next(
        (
            item
            for item in project["commonInstanceMetadata"].get("items", [])
            if item["key"] == "ssh-keys"
        ),
        {},
    ).get("value", "")

    ssh_keys = ssh_keys_str.split("\n") if ssh_keys_str else []

    # Try a few times to get or create a good key pair.
    key_found = False
    for i in range(10):
        key_name = key_pair_name(
            i, config["provider"]["region"], config["provider"]["project_id"], ssh_user
        )
        public_key_path, private_key_path = key_pair_paths(key_name)

        for ssh_key in ssh_keys:
            key_parts = ssh_key.split(" ")
            if len(key_parts) != 3:
                continue

            if key_parts[2] == ssh_user and os.path.exists(private_key_path):
                # Found a key
                key_found = True
                break

        # Writing the new ssh key to the filesystem fails if the ~/.ssh
        # directory doesn't already exist.
        os.makedirs(os.path.expanduser("~/.ssh"), exist_ok=True)

        # Create a key since it doesn't exist locally or in GCP
        if not key_found and not os.path.exists(private_key_path):
            logger.info(
                "_configure_key_pair: Creating new key pair {}".format(key_name)
            )
            public_key, private_key = generate_rsa_key_pair()

            _create_project_ssh_key_pair(project, public_key, ssh_user, compute)

            # Create the directory if it doesn't exists
            private_key_dir = os.path.dirname(private_key_path)
            os.makedirs(private_key_dir, exist_ok=True)

            # We need to make sure to _create_ the file with the right
            # permissions. In order to do that we need to change the default
            # os.open behavior to include the mode we want.
            with open(
                private_key_path,
                "w",
                opener=partial(os.open, mode=0o600),
            ) as f:
                f.write(private_key)

            with open(public_key_path, "w") as f:
                f.write(public_key)

            key_found = True

            break

        if key_found:
            break

    assert key_found, "SSH keypair for user {} not found for {}".format(
        ssh_user, private_key_path
    )
    assert os.path.exists(
        private_key_path
    ), "Private key file {} not found for user {}".format(private_key_path, ssh_user)

    logger.info(
        "_configure_key_pair: "
        "Private key not specified in config, using"
        "{}".format(private_key_path)
    )

    config["auth"]["ssh_private_key"] = private_key_path

    return config


def _configure_subnet(config, compute):
    """Pick a reasonable subnet if not specified by the config."""
    config = copy.deepcopy(config)

    node_configs = [
        node_type["node_config"]
        for node_type in config["available_node_types"].values()
    ]
    # Rationale: avoid subnet lookup if the network is already
    # completely manually configured

    # networkInterfaces is compute, networkConfig is TPU
    if all(
        "networkInterfaces" in node_config or "networkConfig" in node_config
        for node_config in node_configs
    ):
        return config

    subnets = _list_subnets(config, compute)

    if not subnets:
        raise NotImplementedError("Should be able to create subnet.")

    # TODO: make sure that we have usable subnet. Maybe call
    # compute.subnetworks().listUsable? For some reason it didn't
    # work out-of-the-box
    default_subnet = subnets[0]

    default_interfaces = [
        {
            "subnetwork": default_subnet["selfLink"],
            "accessConfigs": [
                {
                    "name": "External NAT",
                    "type": "ONE_TO_ONE_NAT",
                }
            ],
        }
    ]

    for node_config in node_configs:
        # The not applicable key will be removed during node creation

        # compute
        if "networkInterfaces" not in node_config:
            node_config["networkInterfaces"] = copy.deepcopy(default_interfaces)
        # TPU
        if "networkConfig" not in node_config:
            node_config["networkConfig"] = copy.deepcopy(default_interfaces)[0]
            node_config["networkConfig"].pop("accessConfigs")

    return config


def _list_subnets(config, compute):
    response = (
        compute.subnetworks()
        .list(
            project=config["provider"]["project_id"],
            region=config["provider"]["region"],
        )
        .execute()
    )

    return response["items"]


def _get_subnet(config, subnet_id, compute):
    subnet = (
        compute.subnetworks()
        .get(
            project=config["provider"]["project_id"],
            region=config["provider"]["region"],
            subnetwork=subnet_id,
        )
        .execute()
    )

    return subnet


def _get_project(project_id, crm):
    try:
        project = crm.projects().get(projectId=project_id).execute()
    except errors.HttpError as e:
        if e.resp.status != 403:
            raise
        project = None

    return project


def _create_project(project_id, crm):
    operation = (
        crm.projects()
        .create(body={"projectId": project_id, "name": project_id})
        .execute()
    )

    result = wait_for_crm_operation(operation, crm)

    return result


def _get_service_account(account, config, iam):
    project_id = config["provider"]["project_id"]
    full_name = "projects/{project_id}/serviceAccounts/{account}".format(
        project_id=project_id, account=account
    )
    try:
        service_account = iam.projects().serviceAccounts().get(name=full_name).execute()
    except errors.HttpError as e:
        if e.resp.status != 404:
            raise
        service_account = None

    return service_account


def _create_service_account(account_id, account_config, config, iam):
    project_id = config["provider"]["project_id"]

    service_account = (
        iam.projects()
        .serviceAccounts()
        .create(
            name="projects/{project_id}".format(project_id=project_id),
            body={
                "accountId": account_id,
                "serviceAccount": account_config,
            },
        )
        .execute()
    )

    return service_account


def _add_iam_policy_binding(service_account, roles, crm):
    """Add new IAM roles for the service account."""
    project_id = service_account["projectId"]
    email = service_account["email"]
    member_id = "serviceAccount:" + email

    policy = crm.projects().getIamPolicy(resource=project_id, body={}).execute()

    already_configured = True
    for role in roles:
        role_exists = False
        for binding in policy["bindings"]:
            if binding["role"] == role:
                if member_id not in binding["members"]:
                    binding["members"].append(member_id)
                    already_configured = False
                role_exists = True

        if not role_exists:
            already_configured = False
            policy["bindings"].append(
                {
                    "members": [member_id],
                    "role": role,
                }
            )

    if already_configured:
        # In some managed environments, an admin needs to grant the
        # roles, so only call setIamPolicy if needed.
        return

    result = (
        crm.projects()
        .setIamPolicy(
            resource=project_id,
            body={
                "policy": policy,
            },
        )
        .execute()
    )

    return result


def _create_project_ssh_key_pair(project, public_key, ssh_user, compute):
    """Inserts an ssh-key into project commonInstanceMetadata"""

    key_parts = public_key.split(" ")

    # Sanity checks to make sure that the generated key matches expectation
    assert len(key_parts) == 2, key_parts
    assert key_parts[0] == "ssh-rsa", key_parts

    new_ssh_meta = "{ssh_user}:ssh-rsa {key_value} {ssh_user}".format(
        ssh_user=ssh_user, key_value=key_parts[1]
    )

    common_instance_metadata = project["commonInstanceMetadata"]
    items = common_instance_metadata.get("items", [])

    ssh_keys_i = next(
        (i for i, item in enumerate(items) if item["key"] == "ssh-keys"), None
    )

    if ssh_keys_i is None:
        items.append({"key": "ssh-keys", "value": new_ssh_meta})
    else:
        ssh_keys = items[ssh_keys_i]
        ssh_keys["value"] += "\n" + new_ssh_meta
        items[ssh_keys_i] = ssh_keys

    common_instance_metadata["items"] = items

    operation = (
        compute.projects()
        .setCommonInstanceMetadata(
            project=project["name"], body=common_instance_metadata
        )
        .execute()
    )

    response = wait_for_compute_global_operation(project["name"], operation, compute)

    return response<|MERGE_RESOLUTION|>--- conflicted
+++ resolved
@@ -139,9 +139,6 @@
             f"no 'machineType' is required. Got {list(node)}."
         )
 
-<<<<<<< HEAD
-    if "machineType" not in node and "acceleratorType" in node:
-=======
     if "machineType" not in node and (
         "acceleratorType" in node or "acceleratorConfig" in node
     ):
@@ -154,7 +151,6 @@
                 "as all hosts in a TPU pod need to execute the same program. "
                 "Proceed with caution."
             )
->>>>>>> f2a9ca8d
         return GCPNodeType.TPU
     return GCPNodeType.COMPUTE
 
